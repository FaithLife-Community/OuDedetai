--- conflicted
+++ resolved
@@ -22,66 +22,9 @@
 
 # Set other run-time variables not set in the env.
 ACTION: str = 'app'
-<<<<<<< HEAD
-=======
-APPIMAGE_FILE_PATH: Optional[str] = None
-BADPACKAGES: Optional[str] = None # This isn't presently used, but could be if needed.
-DEFAULT_CONFIG_PATH = os.path.expanduser(f"~/.config/FaithLife-Community/{name_binary}.json")  # noqa: E501
-FLPRODUCTi: Optional[str] = None
-INSTALL_STEP: int = 0
-INSTALL_STEPS_COUNT: int = 0
 architecture = None
 bits = None
 ELFPACKAGES = None
-L9PACKAGES = None
-LEGACY_CONFIG_FILES = [
-    os.path.expanduser("~/.config/FaithLife-Community/Logos_on_Linux.json"),  # noqa: E501
-    os.path.expanduser("~/.config/Logos_on_Linux/Logos_on_Linux.conf")  # noqa: E501
-]
-LLI_AUTHOR = "Ferion11, John Goodman, T. H. Wright, N. Marti"
-LLI_CURRENT_VERSION = "4.0.0-beta.4"
-LLI_LATEST_VERSION: Optional[str] = None
-LLI_TITLE = name_app
-LOG_LEVEL = logging.WARNING
-LOGOS_BLUE = '#0082FF'
-LOGOS_GRAY = '#E7E7E7'
-LOGOS_WHITE = '#FCFCFC'
-# LOGOS_WHITE = '#F7F7F7'
-LOGOS_DIR = os.path.dirname(LOGOS_EXE) if LOGOS_EXE else None  # noqa: F821
-LOGOS_FORCE_ROOT: bool = False
-LOGOS_ICON_FILENAME: Optional[str] = None
-LOGOS_ICON_URL: Optional[str] = None
-LOGOS_LATEST_VERSION_FILENAME = name_binary
-LOGOS_LATEST_VERSION_URL: Optional[str] = None
-LOGOS9_RELEASES = None      # used to save downloaded releases list # FIXME: not set #noqa: E501
-LOGOS9_WINE64_BOTTLE_TARGZ_NAME = "wine64_bottle.tar.gz"
-LOGOS9_WINE64_BOTTLE_TARGZ_URL = f"https://github.com/ferion11/wine64_bottle_dotnet/releases/download/v5.11b/{LOGOS9_WINE64_BOTTLE_TARGZ_NAME}"  # noqa: E501
-LOGOS10_RELEASES = None     # used to save downloaded releases list # FIXME: not set #noqa: E501
-MYDOWNLOADS: Optional[str] = None # FIXME: Should this use ~/.cache?
-OS_NAME: Optional[str] = None
-OS_RELEASE: Optional[str] = None
-PACKAGE_MANAGER_COMMAND_INSTALL: Optional[list[str]] = None
-PACKAGE_MANAGER_COMMAND_REMOVE: Optional[list[str]] = None
-PACKAGE_MANAGER_COMMAND_QUERY: Optional[list[str]] = None
-PACKAGES: Optional[str] = None
-PASSIVE: Optional[bool] = None
-pid_file = f'/tmp/{name_binary}.pid'
-PRESENT_WORKING_DIRECTORY: str = os.getcwd()
-QUERY_PREFIX: Optional[str] = None
-REBOOT_REQUIRED: Optional[str] = None
-RECOMMENDED_WINE64_APPIMAGE_FULL_FILENAME: Optional[str] = None
-RECOMMENDED_WINE64_APPIMAGE_FULL_VERSION: Optional[str] = None
-RECOMMENDED_WINE64_APPIMAGE_FILENAME: Optional[str] = None
-RECOMMENDED_WINE64_APPIMAGE_VERSION: Optional[str] = None
-RECOMMENDED_WINE64_APPIMAGE_BRANCH: Optional[str] = None
-SUPERUSER_COMMAND: Optional[str] = None
-VERBUM_PATH: Optional[str] = None
-WINETRICKS_URL = "https://raw.githubusercontent.com/Winetricks/winetricks/5904ee355e37dff4a3ab37e1573c56cffe6ce223/src/winetricks"  # noqa: E501
-WINETRICKS_VERSION = '20220411'
-wine_user = None
-WORKDIR = tempfile.mkdtemp(prefix="/tmp/LBS.")
-install_finished = False
->>>>>>> 4b8f5ed9
 console_log = []
 threads = []
 
