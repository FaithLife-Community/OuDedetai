--- conflicted
+++ resolved
@@ -140,12 +140,8 @@
     return None
 
 
-<<<<<<< HEAD
 # FIXME: #300 refactor this to either return Popen or raise. No None.
-def popen_command(command, retries=1, delay=0, **kwargs) -> Optional[subprocess.Popen[bytes]]: #noqa: E501
-=======
-def popen_command(command, retries=1, delay=0, **kwargs) -> Optional[subprocess.Popen[bytes]]: 
->>>>>>> 9c5a8d25
+def popen_command(command, retries=1, delay=0, **kwargs) -> Optional[subprocess.Popen[bytes]]:
     shell = kwargs.get("shell", False)
     env = kwargs.get("env", None)
     cwd = kwargs.get("cwd", None)
