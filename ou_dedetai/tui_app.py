--- conflicted
+++ resolved
@@ -477,15 +477,11 @@
                                 self.tui_screens.pop()
 
                     if len(self.tui_screens) == 0:
-<<<<<<< HEAD
-                        self.active_screen = self.main_screen
-=======
                         if self.active_screen != self.menu_screen:
                             self.current_option = 0
                             self.current_page = 0
                             self.total_pages = 0
                             self.active_screen = self.menu_screen
->>>>>>> ad9632f8
                     else:
                         if self.active_screen != self.tui_screens[-1]:
                             self.current_option = 0
