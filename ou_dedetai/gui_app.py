--- conflicted
+++ resolved
@@ -108,11 +108,7 @@
     def approve(self, question: str, context: str | None = None) -> bool:
         if context is None:
             context = ""
-<<<<<<< HEAD
-        message = f"{context}\n\n{question}"
-=======
-        message = f"{question}\n{context}"
->>>>>>> 22f37a33
+        message = f"{question}\n\n{context}"
         return messagebox.askquestion(question, message.strip()) == 'yes'
 
     def _exit(self, reason: str, intended: bool = False):
