--- conflicted
+++ resolved
@@ -29,124 +29,7 @@
 The program can also be run from source and should be run from a Python virtual environment.
 See below.
 
-<<<<<<< HEAD
-By default the program installs Logos, but you can pass the `-C|--control-panel` optarg to access the Control Panel, which allows you to install Logos or do various maintenance functions on your install.
-In time, you should be able to use the program to restore a backup.
-
-```
-Usage: ./LogosLinuxInstaller.sh
-Installs ${FLPRODUCT} Bible Software with Wine on Linux.
-
-Options:
-    -h   --help                 Prints this help message and exit.
-    -v   --version              Prints version information and exit.
-    -V   --verbose              Enable extra CLI verbosity.
-    -D   --debug                Makes Wine print out additional info.
-    -C   --control-panel        Open the Control Panel app.
-    -c   --config               Use the Logos on Linux config file when
-                                setting environment variables. Defaults to:
-                                \$HOME/.config/Logos_on_Linux/Logos_on_Linux.conf
-                                Optionally can accept a config file provided by
-                                the user.
-    -b   --custom-binary-path   Set a custom path to search for wine binaries
-                                during the install.
-    -F   --skip-fonts           Skips installing corefonts and tahoma.
-    -s   --shortcut			    Create or update the Logos shortcut, located in
-                                HOME/.local/share/applications.
-    -d   --dirlink              Create a symlink to the Windows Logos directory
-                                in your Logos on Linux install dir.
-                                The symlink's name will be 'installation_dir'.
-    -e   --edit-config          Edit the Logos on Linux config file.
-    -i   --indexing             Run the Logos indexer in the
-                                background.
-    --remove-all-index          Removes all index and library catalog files.
-    --remove-library-catalog    Removes all library catalog files.
-    -l   --logs                 Turn Logos logs on or off.
-    -L   --delete-install-log   Delete the installation log file.
-    -R   --check-resources      Check Logos's resource usage while running.
-    -b   --backup               Saves Logos data to the config's
-                                backup location.
-    -r   --restore              Restores Logos data from the config's
-                                backup location.
-    -f   --force-root           Sets LOGOS_FORCE_ROOT to true, which permits
-                                the root user to run the script.
-    -P   --passive              Install Logos non-interactively .
-    -k   --make-skel            Make a skeleton install only.
-```
-
-## Installation
-
-This section is a WIP.
-
-You can either run the program from the CLI for a CLI-only install, or you can double click the icon in your file browser or on your desktop for a GUI install. Then, follow the prompts.
-
-## Installing/running from Source
-
-You can clone the repo and install the app from source. To do so, you will need to ensure a few prerequisites:
-1. Install Python 3.12 and Tcl/Tk
-1. Clone this repository
-1. Set up a virtual environment
-
-### Install Python 3.12 and Tcl/Tk
-Your system might already include Python 3.12 built with Tcl/Tk. This will verify
-the installation:
-```
-$ python3 --version
-Python 3.12.1
-$ python3 -m tkinter # should open a basic Tk window
-```
-If your Python version is < 3.12, then you might want to install 3.12 and tcl/tk using
-your system's package manager or compile it from source using the following guide 
-or the script provided in `scripts/ensure-python.sh`. This is because the app is
-built using 3.12 and might have errors if run with other versions.
-```
-# install build dependencies; e.g. for debian-based systems:
-$ apt install build-essential tcl-dev tk-dev libreadline-dev libsqlite3-dev
-# install & build python 3.12
-$ wget 'https://www.python.org/ftp/python/3.12.1/Python-3.12.1.tar.xz'
-$ tar xf Python-3.12.1.tar.xz
-$ cd Python-3.12.1
-Python-3.12.1$ ./configure --prefix=/opt --enable-shared --enable-loadable-sqlite-extensions
-Python-3.12.1$ make
-Python-3.12.1$ sudo make install
-Python-3.12.1$ LD_LIBRARY_PATH=/opt/lib /opt/bin/python3.12 --version
-Python 3.12.1
-```
-The script `scripts/ensure-python.sh` is not yet fully tested. Feedback is welcome!
-Both methods install python into /opt to avoid interfering with system python installations.
-
-### Clone this repository
-```
-$ git clone 'https://github.com/FaithLife-Community/LogosLinuxInstaller.git'
-$ cd LogosLinuxInstaller
-LogosLinuxInstaller$
-```
-
-### Set up and use a virtual environment
-Use the following guide or the provided script at `scripts/ensure-venv.sh` to set
-up a virtual environment for running and/or building locally.
-```
-LogosLinuxInstaller$ LD_LIBRARY_PATH=/opt/lib /opt/bin/python3.12 -m venv env # create a virtual env folder called "env" using python3.12's path
-LogosLinuxInstaller$ echo "LD_LIBRARY_PATH=/opt/lib" >> env/bin/activate # tell python where to find libs
-LogosLinuxInstaller$ echo "export LD_LIBRARY_PATH" >> env/bin/activate
-LogosLinuxInstaller$ source env/bin/activate # activate the env
-(env) LogosLinuxInstaller$ python --version # verify python version
-Python 3.12.1
-(env) LogosLinuxInstaller$ python -m tkinter # verify that tkinter test window opens
-(env) LogosLinuxInstaller$ pip install -r requirements.txt # install python packages
-(env) LogosLinuxInstaller$ ./LogosLinuxInstaller.py --help # run the script
-```
-
-## Install Guide
-
-For an install guide with pictures and video, see the wiki's [Install Guide](https://github.com/FaithLife-Community/LogosLinuxInstaller/wiki/Install-Guide).
-
-NOTE: You can run Logos on Linux using the Steam Proton Experimental binary, which often has the latest and greatest updates to make Logos run even smoother. The script should be able to find the binary automatically, unless your Steam install is located outside of your HOME directory.
-
-If you want to install your distro's dependencies outside of the script, please see the following.
-=======
 ## Install Guide (for users)
->>>>>>> 4b8f5ed9
 
 For an installation guide with pictures and video, see the wiki's [Install Guide](https://github.com/FaithLife-Community/LogosLinuxInstaller/wiki/Install-Guide).
 
